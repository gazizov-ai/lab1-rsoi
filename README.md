# Лабораторная работа #1

![GitHub Classroom Workflow](../../workflows/GitHub%20Classroom%20Workflow/badge.svg?branch=master)

## Continuous Integration & Continuous Delivery

### Формулировка

В рамках первой лабораторной работы требуется написать простейшее веб приложение, предоставляющее пользователю набор
операций над сущностью Person. Для этого приложения автоматизировать процесс сборки, тестирования и релиза на Heroku.

Приложение должно реализовать API:

* `GET /persons/{personId}` – информация о человеке;
* `GET /persons` – информация по всем людям;
* `POST /persons` – создание новой записи о человеке;
* `PATCH /persons/{personId}` – обновление существующей записи о человеке;
* `DELETE /persons/{personId}` – удаление записи о человеке.

[Описание API](person-service.yaml) в формате OpenAPI.

### Требования

* Исходный проект хранится на Github. Для сборки использовать только Github actions.
* Сборку, запуск тестов и деплой реализовать отдельными шагами.
* Запросы / ответы должны быть в формате JSON.
* Если запись по id не найдена, то возвращать HTTP статус 404 Not Found.
* При создании новой записи о человека (метод POST /person) возвращать HTTP статус 201 Created с пустым телом и
  Header `Location: /api/v1/persons/{personId}`, где personId – id созданной записи.
* Приложение должно содержать 4-5 unit-тестов на реализованные операции.
* Приложение должно быть завернуто в docker.
* Деплой на Heroku реализовать средствами GitHub Actions, для деплоя использовать docker. Для деплоя _нельзя_
  использовать Heroku CLI или webhooks.
* Приложение должно использовать БД для хранения записей.
* После успешного деплоя на Heroku, через newman запускаются интеграционные тесты. Интеграционные тесты можно проверить
  локально, для этого нужно импортировать в Postman
  коллекцию [lab1.postman_collection.json](postman/%5Binst%5D%20Lab1.postman_collection.json)]) и
  environment [[local] lab1.postman_environment.json](postman/%5Binst%5D%5Blocal%5D%20Lab1.postman_environment.json).
* В [[inst][heroku] Lab1.postman_environment.json](postman/%5Binst%5D%5Bheroku%5D%20Lab1.postman_environment.json)
  заменить значение `baseUrl` на адрес развернутого сервиса на heroku.
* В [build.yml](.github/workflows/classroom.yml) дописать шаги на сборку, прогон unit-тестов и деплой на heroku.

### Пояснения

* [Пример](https://github.com/Romanow/person-service) приложения на Kotlin / Spring.
* Для локальной разработки можно использовать Postgres в docker, для этого нужно запустить `docker compose up -d`,
  поднимется контейнер с Postgres 13, будет создана БД persons и пользователь `program:test`.
* Для сборки используется [GitHub Actions](https://docs.github.com/en/actions).
* Для поиска нужного инструмента для сборки используется [Github Marketplace](https://github.com/marketplace).
* Пояснение как работает [Heroku](https://devcenter.heroku.com/articles/how-heroku-works).
* Для подключения БД на Heroku заходите через Dashboard в раздел Resources и в блоке Add-ons ищете Heroku Postgres. Для
  получения адреса, пользователя и пароля переходите в саму БД и выбираете раздел Settings -> Database Credentials.

### Прием задания

1. При получении задания у вас создается fork этого репозитория для вашего пользователя.
<<<<<<< HEAD
1. Для выполнения задания вы создаете ветку develop и всю работу выполняете в ней. После того как вы полностью сделали
   задание, _все_ тесты и сценарии postman проходят _локально_ успешно, вы сливаете все изменения в master и создаете
   Pull Request из ветки master в главный репозиторий.
1. Для первичного запуска Github Actions нужно в вашем репозитории перейти во вкладку Actions и нажать `allow actions`.
1. По-умолчанию, Github Actions стартуют для ветки master и Pull Request (это описано
   в [build.yaml](.github/workflows/classroom.yml)), это сделано потому что количество бесплатных минут в
   организации `bmstu-rsoi` ограничено и после превышения лимита минут, сборки у всех будут падать.
1. Для деплоя на heroku используется `API_KEY`, его нужно задавать в открытом виде, т.к. при Pull Request ключ,
   прописанный в ваших secret, не виден.
=======
2. После того, как все тесты успешно завершатся, в Github Classroom на Dashboard будет отмечен успешный прогон тестов.
>>>>>>> 6d6ae0a6
<|MERGE_RESOLUTION|>--- conflicted
+++ resolved
@@ -54,16 +54,4 @@
 ### Прием задания
 
 1. При получении задания у вас создается fork этого репозитория для вашего пользователя.
-<<<<<<< HEAD
-1. Для выполнения задания вы создаете ветку develop и всю работу выполняете в ней. После того как вы полностью сделали
-   задание, _все_ тесты и сценарии postman проходят _локально_ успешно, вы сливаете все изменения в master и создаете
-   Pull Request из ветки master в главный репозиторий.
-1. Для первичного запуска Github Actions нужно в вашем репозитории перейти во вкладку Actions и нажать `allow actions`.
-1. По-умолчанию, Github Actions стартуют для ветки master и Pull Request (это описано
-   в [build.yaml](.github/workflows/classroom.yml)), это сделано потому что количество бесплатных минут в
-   организации `bmstu-rsoi` ограничено и после превышения лимита минут, сборки у всех будут падать.
-1. Для деплоя на heroku используется `API_KEY`, его нужно задавать в открытом виде, т.к. при Pull Request ключ,
-   прописанный в ваших secret, не виден.
-=======
-2. После того, как все тесты успешно завершатся, в Github Classroom на Dashboard будет отмечен успешный прогон тестов.
->>>>>>> 6d6ae0a6
+2. После того, как все тесты успешно завершатся, в Github Classroom на Dashboard будет отмечен успешный прогон тестов.